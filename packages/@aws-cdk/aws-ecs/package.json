{
  "name": "@aws-cdk/aws-ecs",
  "version": "0.14.1",
  "description": "The CDK Construct Library for AWS::ECS",
  "main": "lib/index.js",
  "types": "lib/index.d.ts",
  "jsii": {
    "outdir": "dist",
    "targets": {
      "java": {
        "package": "software.amazon.awscdk.services.ecs",
        "maven": {
          "groupId": "software.amazon.awscdk",
          "artifactId": "ecs"
        }
      },
      "dotnet": {
        "namespace": "Amazon.CDK.AWS.ECS",
        "packageId": "Amazon.CDK.AWS.ECS",
        "signAssembly": true,
        "assemblyOriginatorKeyFile": "../../key.snk"
      },
      "sphinx": {}
    }
  },
  "repository": {
    "type": "git",
    "url": "https://github.com/awslabs/aws-cdk.git"
  },
  "scripts": {
    "build": "cdk-build",
    "watch": "cdk-watch",
    "lint": "cdk-lint",
    "test": "cdk-test",
    "integ": "cdk-integ",
    "pkglint": "pkglint -f",
    "package": "cdk-package"
  },
  "cdk-build": {
    "cloudformation": "AWS::ECS"
  },
  "keywords": [
    "aws",
    "cdk",
    "constructs",
    "ecs"
  ],
  "author": {
    "name": "Amazon Web Services",
    "url": "https://aws.amazon.com",
    "organization": true
  },
  "license": "Apache-2.0",
  "devDependencies": {
    "@aws-cdk/assert": "^0.14.1",
    "cdk-build-tools": "^0.14.1",
    "cfn2ts": "^0.14.1",
    "pkglint": "^0.14.1"
  },
  "dependencies": {
<<<<<<< HEAD
    "@aws-cdk/aws-autoscaling": "^0.13.0",
    "@aws-cdk/aws-cloudwatch": "^0.13.0",
    "@aws-cdk/aws-ec2": "^0.13.0",
    "@aws-cdk/aws-elasticloadbalancing": "^0.13.0",
    "@aws-cdk/aws-elasticloadbalancingv2": "^0.13.0",
    "@aws-cdk/aws-iam": "^0.13.0",
    "@aws-cdk/aws-logs": "^0.13.0",
    "@aws-cdk/cdk": "^0.13.0"
=======
    "@aws-cdk/cdk": "^0.14.1"
>>>>>>> 8f4c2abe
  },
  "homepage": "https://github.com/awslabs/aws-cdk"
}<|MERGE_RESOLUTION|>--- conflicted
+++ resolved
@@ -58,18 +58,14 @@
     "pkglint": "^0.14.1"
   },
   "dependencies": {
-<<<<<<< HEAD
-    "@aws-cdk/aws-autoscaling": "^0.13.0",
-    "@aws-cdk/aws-cloudwatch": "^0.13.0",
-    "@aws-cdk/aws-ec2": "^0.13.0",
-    "@aws-cdk/aws-elasticloadbalancing": "^0.13.0",
-    "@aws-cdk/aws-elasticloadbalancingv2": "^0.13.0",
-    "@aws-cdk/aws-iam": "^0.13.0",
-    "@aws-cdk/aws-logs": "^0.13.0",
-    "@aws-cdk/cdk": "^0.13.0"
-=======
+    "@aws-cdk/aws-autoscaling": "^0.14.1",
+    "@aws-cdk/aws-cloudwatch": "^0.14.1",
+    "@aws-cdk/aws-ec2": "^0.14.1",
+    "@aws-cdk/aws-elasticloadbalancing": "^0.14.1",
+    "@aws-cdk/aws-elasticloadbalancingv2": "^0.14.1",
+    "@aws-cdk/aws-iam": "^0.14.1",
+    "@aws-cdk/aws-logs": "^0.14.1",
     "@aws-cdk/cdk": "^0.14.1"
->>>>>>> 8f4c2abe
   },
   "homepage": "https://github.com/awslabs/aws-cdk"
 }